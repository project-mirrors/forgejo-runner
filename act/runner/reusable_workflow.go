package runner

import (
	"context"
	"errors"
	"fmt"
	"io/fs"
	"os"
	"path"
	"regexp"
	"strings"
	"sync"

	"github.com/nektos/act/pkg/common"
	"github.com/nektos/act/pkg/common/git"
	"github.com/nektos/act/pkg/model"
)

func newLocalReusableWorkflowExecutor(rc *RunContext) common.Executor {
	if !rc.Config.NoSkipCheckout {
		fullPath := rc.Run.Job().Uses

		fileName := path.Base(fullPath)
		workflowDir := strings.TrimSuffix(fullPath, path.Join("/", fileName))
		workflowDir = strings.TrimPrefix(workflowDir, "./")

		return common.NewPipelineExecutor(
			newReusableWorkflowExecutor(rc, workflowDir, fileName),
		)
	}

	// ./.gitea/workflows/wf.yml -> .gitea/workflows/wf.yml
	trimmedUses := strings.TrimPrefix(rc.Run.Job().Uses, "./")
	// uses string format is {owner}/{repo}/.{git_platform}/workflows/{filename}@{ref}
	uses := fmt.Sprintf("%s/%s@%s", rc.Config.PresetGitHubContext.Repository, trimmedUses, rc.Config.PresetGitHubContext.Sha)

	remoteReusableWorkflow := newRemoteReusableWorkflowWithPlat(uses)
	if remoteReusableWorkflow == nil {
		return common.NewErrorExecutor(fmt.Errorf("expected format {owner}/{repo}/.{git_platform}/workflows/{filename}@{ref}. Actual '%s' Input string was not in a correct format", uses))
	}
	remoteReusableWorkflow.URL = rc.Config.GitHubInstance

	workflowDir := fmt.Sprintf("%s/%s", rc.ActionCacheDir(), safeFilename(uses))

	// If the repository is private, we need a token to clone it
	token := rc.Config.GetToken()

	return common.NewPipelineExecutor(
		newMutexExecutor(cloneIfRequired(rc, *remoteReusableWorkflow, workflowDir, token)),
		newReusableWorkflowExecutor(rc, workflowDir, remoteReusableWorkflow.FilePath()),
	)
}

func newRemoteReusableWorkflowExecutor(rc *RunContext) common.Executor {
	uses := rc.Run.Job().Uses

	remoteReusableWorkflow := newRemoteReusableWorkflowWithPlat(uses)
	if remoteReusableWorkflow == nil {
		return common.NewErrorExecutor(fmt.Errorf("expected format {owner}/{repo}/.{git_platform}/workflows/{filename}@{ref}. Actual '%s' Input string was not in a correct format", uses))
	}

	// uses with safe filename makes the target directory look something like this {owner}-{repo}-.github-workflows-{filename}@{ref}
	// instead we will just use {owner}-{repo}@{ref} as our target directory. This should also improve performance when we are using
	// multiple reusable workflows from the same repository and ref since for each workflow we won't have to clone it again
	filename := fmt.Sprintf("%s/%s@%s", remoteReusableWorkflow.Org, remoteReusableWorkflow.Repo, remoteReusableWorkflow.Ref)
	workflowDir := fmt.Sprintf("%s/%s", rc.ActionCacheDir(), safeFilename(filename))

	// FIXME: if the reusable workflow is from a private repository, we need to provide a token to access the repository.
	token := ""

	return common.NewPipelineExecutor(
		newMutexExecutor(cloneIfRequired(rc, *remoteReusableWorkflow, workflowDir, token)),
		newReusableWorkflowExecutor(rc, workflowDir, remoteReusableWorkflow.FilePath()),
	)
}

var (
	executorLock sync.Mutex
)

func newMutexExecutor(executor common.Executor) common.Executor {
	return func(ctx context.Context) error {
		executorLock.Lock()
		defer executorLock.Unlock()

		return executor(ctx)
	}
}

func cloneIfRequired(rc *RunContext, remoteReusableWorkflow remoteReusableWorkflow, targetDirectory, token string) common.Executor {
	return common.NewConditionalExecutor(
		func(ctx context.Context) bool {
			_, err := os.Stat(targetDirectory)
			notExists := errors.Is(err, fs.ErrNotExist)
			return notExists
		},
<<<<<<< HEAD
		git.NewGitCloneExecutor(git.NewGitCloneExecutorInput{
			URL:   remoteReusableWorkflow.CloneURL(),
			Ref:   remoteReusableWorkflow.Ref,
			Dir:   targetDirectory,
			Token: token,
		}),
=======
		func(ctx context.Context) error {
			remoteReusableWorkflow.URL = rc.getGithubContext(ctx).ServerURL
			return git.NewGitCloneExecutor(git.NewGitCloneExecutorInput{
				URL:   remoteReusableWorkflow.CloneURL(),
				Ref:   remoteReusableWorkflow.Ref,
				Dir:   targetDirectory,
				Token: rc.Config.Token,
			})(ctx)
		},
>>>>>>> 414bb1b2
		nil,
	)
}

func newReusableWorkflowExecutor(rc *RunContext, directory string, workflow string) common.Executor {
	return func(ctx context.Context) error {
		planner, err := model.NewWorkflowPlanner(path.Join(directory, workflow), true)
		if err != nil {
			return err
		}

		plan, err := planner.PlanEvent("workflow_call")
		if err != nil {
			return err
		}

		runner, err := NewReusableWorkflowRunner(rc)
		if err != nil {
			return err
		}

		return runner.NewPlanExecutor(plan)(ctx)
	}
}

func NewReusableWorkflowRunner(rc *RunContext) (Runner, error) {
	runner := &runnerImpl{
		config:    rc.Config,
		eventJSON: rc.EventJSON,
		caller: &caller{
			runContext: rc,
		},
	}

	return runner.configure()
}

type remoteReusableWorkflow struct {
	URL      string
	Org      string
	Repo     string
	Filename string
	Ref      string

	GitPlatform string
}

func (r *remoteReusableWorkflow) CloneURL() string {
<<<<<<< HEAD
	// In Gitea, r.URL always has the protocol prefix, we don't need to add extra prefix in this case.
	if strings.HasPrefix(r.URL, "http://") || strings.HasPrefix(r.URL, "https://") {
		return fmt.Sprintf("%s/%s/%s", r.URL, r.Org, r.Repo)
	}
	return fmt.Sprintf("https://%s/%s/%s", r.URL, r.Org, r.Repo)
=======
	return fmt.Sprintf("%s/%s/%s", r.URL, r.Org, r.Repo)
>>>>>>> 414bb1b2
}

func (r *remoteReusableWorkflow) FilePath() string {
	return fmt.Sprintf("./.%s/workflows/%s", r.GitPlatform, r.Filename)
}

func newRemoteReusableWorkflowWithPlat(uses string) *remoteReusableWorkflow {
	// GitHub docs:
	// https://docs.github.com/en/actions/using-workflows/workflow-syntax-for-github-actions#jobsjob_iduses
	r := regexp.MustCompile(`^([^/]+)/([^/]+)/\.([^/]+)/workflows/([^@]+)@(.*)$`)
	matches := r.FindStringSubmatch(uses)
	if len(matches) != 6 {
		return nil
	}
	return &remoteReusableWorkflow{
		Org:         matches[1],
		Repo:        matches[2],
		GitPlatform: matches[3],
		Filename:    matches[4],
		Ref:         matches[5],
	}
}

// deprecated: use newRemoteReusableWorkflowWithPlat
func newRemoteReusableWorkflow(uses string) *remoteReusableWorkflow {
	// GitHub docs:
	// https://docs.github.com/en/actions/using-workflows/workflow-syntax-for-github-actions#jobsjob_iduses
	r := regexp.MustCompile(`^([^/]+)/([^/]+)/.github/workflows/([^@]+)@(.*)$`)
	matches := r.FindStringSubmatch(uses)
	if len(matches) != 5 {
		return nil
	}
	return &remoteReusableWorkflow{
		Org:      matches[1],
		Repo:     matches[2],
		Filename: matches[3],
		Ref:      matches[4],
		URL:      "https://github.com",
	}
}<|MERGE_RESOLUTION|>--- conflicted
+++ resolved
@@ -94,24 +94,16 @@
 			notExists := errors.Is(err, fs.ErrNotExist)
 			return notExists
 		},
-<<<<<<< HEAD
-		git.NewGitCloneExecutor(git.NewGitCloneExecutorInput{
-			URL:   remoteReusableWorkflow.CloneURL(),
-			Ref:   remoteReusableWorkflow.Ref,
-			Dir:   targetDirectory,
-			Token: token,
-		}),
-=======
 		func(ctx context.Context) error {
-			remoteReusableWorkflow.URL = rc.getGithubContext(ctx).ServerURL
+			// Gitea has already full URL with rc.Config.GitHubInstance
+			//remoteReusableWorkflow.URL = rc.getGithubContext(ctx).ServerURL
 			return git.NewGitCloneExecutor(git.NewGitCloneExecutorInput{
 				URL:   remoteReusableWorkflow.CloneURL(),
 				Ref:   remoteReusableWorkflow.Ref,
 				Dir:   targetDirectory,
-				Token: rc.Config.Token,
+				Token: token,
 			})(ctx)
 		},
->>>>>>> 414bb1b2
 		nil,
 	)
 }
@@ -160,15 +152,11 @@
 }
 
 func (r *remoteReusableWorkflow) CloneURL() string {
-<<<<<<< HEAD
 	// In Gitea, r.URL always has the protocol prefix, we don't need to add extra prefix in this case.
 	if strings.HasPrefix(r.URL, "http://") || strings.HasPrefix(r.URL, "https://") {
 		return fmt.Sprintf("%s/%s/%s", r.URL, r.Org, r.Repo)
 	}
 	return fmt.Sprintf("https://%s/%s/%s", r.URL, r.Org, r.Repo)
-=======
-	return fmt.Sprintf("%s/%s/%s", r.URL, r.Org, r.Repo)
->>>>>>> 414bb1b2
 }
 
 func (r *remoteReusableWorkflow) FilePath() string {
