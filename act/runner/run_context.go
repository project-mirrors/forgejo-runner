package runner

import (
	"context"
	"crypto/rand"
	"encoding/hex"
	"encoding/json"
	"errors"
	"fmt"
	"os"
	"path/filepath"
	"regexp"
	"runtime"
	"strings"
	"time"

	"github.com/mitchellh/go-homedir"
	"github.com/opencontainers/selinux/go-selinux"
	log "github.com/sirupsen/logrus"

	"github.com/nektos/act/pkg/common"
	"github.com/nektos/act/pkg/common/git"
	"github.com/nektos/act/pkg/container"
	"github.com/nektos/act/pkg/exprparser"
	"github.com/nektos/act/pkg/model"
)

// RunContext contains info about current job
type RunContext struct {
	Name                string
	Config              *Config
	Matrix              map[string]interface{}
	Run                 *model.Run
	EventJSON           string
	Env                 map[string]string
	ExtraPath           []string
	CurrentStep         string
	StepResults         map[string]*model.StepResult
	ExprEval            ExpressionEvaluator
	JobContainer        container.ExecutionsEnvironment
	OutputMappings      map[MappableOutput]MappableOutput
	JobName             string
	ActionPath          string
	Parent              *RunContext
	Masks               []string
	cleanUpJobContainer common.Executor
}

func (rc *RunContext) AddMask(mask string) {
	rc.Masks = append(rc.Masks, mask)
}

type MappableOutput struct {
	StepID     string
	OutputName string
}

func (rc *RunContext) String() string {
	return fmt.Sprintf("%s/%s", rc.Run.Workflow.Name, rc.Name)
}

// GetEnv returns the env for the context
func (rc *RunContext) GetEnv() map[string]string {
	if rc.Env == nil {
		rc.Env = map[string]string{}
		if rc.Run != nil && rc.Run.Workflow != nil && rc.Config != nil {
			job := rc.Run.Job()
			if job != nil {
				rc.Env = mergeMaps(rc.Run.Workflow.Env, job.Environment(), rc.Config.Env)
			}
		}
	}
	rc.Env["ACT"] = "true"
	return rc.Env
}

func (rc *RunContext) jobContainerName() string {
	return createSimpleContainerName(rc.Config.ContainerNamePrefix, "WORKFLOW-"+rc.Run.Workflow.Name, "JOB-"+rc.Name)
}

// Returns the binds and mounts for the container, resolving paths as appopriate
func (rc *RunContext) GetBindsAndMounts() ([]string, map[string]string) {
	name := rc.jobContainerName()

	if rc.Config.ContainerDaemonSocket == "" {
		rc.Config.ContainerDaemonSocket = "/var/run/docker.sock"
	}

	binds := []string{
		fmt.Sprintf("%s:%s", rc.Config.ContainerDaemonSocket, "/var/run/docker.sock"),
	}

	ext := container.LinuxContainerEnvironmentExtensions{}

	mounts := map[string]string{
		"act-toolcache": "/toolcache",
		name + "-env":   ext.GetActPath(),
	}

	if job := rc.Run.Job(); job != nil {
		if container := job.Container(); container != nil {
			for _, v := range container.Volumes {
				if !strings.Contains(v, ":") || filepath.IsAbs(v) {
					// Bind anonymous volume or host file.
					binds = append(binds, v)
				} else {
					// Mount existing volume.
					paths := strings.SplitN(v, ":", 2)
					mounts[paths[0]] = paths[1]
				}
			}
		}
	}

	if rc.Config.BindWorkdir {
		bindModifiers := ""
		if runtime.GOOS == "darwin" {
			bindModifiers = ":delegated"
		}
		if selinux.GetEnabled() {
			bindModifiers = ":z"
		}
		binds = append(binds, fmt.Sprintf("%s:%s%s", rc.Config.Workdir, ext.ToContainerPath(rc.Config.Workdir), bindModifiers))
	} else {
		mounts[name] = ext.ToContainerPath(rc.Config.Workdir)
	}

	return binds, mounts
}

func (rc *RunContext) startHostEnvironment() common.Executor {
	return func(ctx context.Context) error {
		logger := common.Logger(ctx)
		rawLogger := logger.WithField("raw_output", true)
		logWriter := common.NewLineWriter(rc.commandHandler(ctx), func(s string) bool {
			if rc.Config.LogOutput {
				rawLogger.Infof("%s", s)
			} else {
				rawLogger.Debugf("%s", s)
			}
			return true
		})
		cacheDir := rc.ActionCacheDir()
		randBytes := make([]byte, 8)
		_, _ = rand.Read(randBytes)
		miscpath := filepath.Join(cacheDir, hex.EncodeToString(randBytes))
		actPath := filepath.Join(miscpath, "act")
		if err := os.MkdirAll(actPath, 0777); err != nil {
			return err
		}
		path := filepath.Join(miscpath, "hostexecutor")
		if err := os.MkdirAll(path, 0777); err != nil {
			return err
		}
		runnerTmp := filepath.Join(miscpath, "tmp")
		if err := os.MkdirAll(runnerTmp, 0777); err != nil {
			return err
		}
		toolCache := filepath.Join(cacheDir, "tool_cache")
		rc.JobContainer = &container.HostEnvironment{
			Path:      path,
			TmpDir:    runnerTmp,
			ToolCache: toolCache,
			Workdir:   rc.Config.Workdir,
			ActPath:   actPath,
			CleanUp: func() {
				os.RemoveAll(miscpath)
			},
			StdOut: logWriter,
		}
		rc.cleanUpJobContainer = rc.JobContainer.Remove()
		rc.Env["RUNNER_TOOL_CACHE"] = toolCache
		rc.Env["RUNNER_OS"] = runtime.GOOS
		rc.Env["RUNNER_ARCH"] = runtime.GOARCH
		rc.Env["RUNNER_TEMP"] = runnerTmp
		for _, env := range os.Environ() {
			i := strings.Index(env, "=")
			if i > 0 {
				rc.Env[env[0:i]] = env[i+1:]
			}
		}

		return common.NewPipelineExecutor(
			rc.JobContainer.Copy(rc.JobContainer.GetActPath()+"/", &container.FileEntry{
				Name: "workflow/event.json",
				Mode: 0644,
				Body: rc.EventJSON,
			}, &container.FileEntry{
				Name: "workflow/envs.txt",
				Mode: 0666,
				Body: "",
			}, &container.FileEntry{
				Name: "workflow/paths.txt",
				Mode: 0666,
				Body: "",
			}),
		)(ctx)
	}
}

func (rc *RunContext) startJobContainer() common.Executor {
	return func(ctx context.Context) error {
		logger := common.Logger(ctx)
		image := rc.platformImage(ctx)
		rawLogger := logger.WithField("raw_output", true)
		logWriter := common.NewLineWriter(rc.commandHandler(ctx), func(s string) bool {
			if rc.Config.LogOutput {
				rawLogger.Infof("%s", s)
			} else {
				rawLogger.Debugf("%s", s)
			}
			return true
		})

		username, password, err := rc.handleCredentials(ctx)
		if err != nil {
			return fmt.Errorf("failed to handle credentials: %s", err)
		}

		logger.Infof("\U0001f680  Start image=%s", image)
		name := rc.jobContainerName()

		envList := make([]string, 0)

		envList = append(envList, fmt.Sprintf("%s=%s", "RUNNER_TOOL_CACHE", "/opt/hostedtoolcache"))
		envList = append(envList, fmt.Sprintf("%s=%s", "RUNNER_OS", "Linux"))
		envList = append(envList, fmt.Sprintf("%s=%s", "RUNNER_ARCH", container.RunnerArch(ctx)))
		envList = append(envList, fmt.Sprintf("%s=%s", "RUNNER_TEMP", "/tmp"))

		ext := container.LinuxContainerEnvironmentExtensions{}
		binds, mounts := rc.GetBindsAndMounts()

		rc.cleanUpJobContainer = func(ctx context.Context) error {
			if rc.JobContainer != nil && !rc.Config.ReuseContainers {
				return rc.JobContainer.Remove().
					Then(container.NewDockerVolumeRemoveExecutor(rc.jobContainerName(), false)).
					Then(container.NewDockerVolumeRemoveExecutor(rc.jobContainerName()+"-env", false))(ctx)
			}
			return nil
		}

		rc.JobContainer = container.NewContainer(&container.NewContainerInput{
			Cmd:         nil,
<<<<<<< HEAD
			Entrypoint:  []string{"/bin/sleep", fmt.Sprint(rc.Config.ContainerMaxLifetime.Round(time.Second).Seconds())},
			WorkingDir:  rc.Config.ContainerWorkdir(),
=======
			Entrypoint:  []string{"/usr/bin/tail", "-f", "/dev/null"},
			WorkingDir:  ext.ToContainerPath(rc.Config.Workdir),
>>>>>>> 1566965d
			Image:       image,
			Username:    username,
			Password:    password,
			Name:        name,
			Env:         envList,
			Mounts:      mounts,
			NetworkMode: rc.Config.ContainerNetworkMode,
			Binds:       binds,
			Stdout:      logWriter,
			Stderr:      logWriter,
			Privileged:  rc.Config.Privileged,
			UsernsMode:  rc.Config.UsernsMode,
			Platform:    rc.Config.ContainerArchitecture,
			Options:     rc.options(ctx),
			AutoRemove:  rc.Config.AutoRemove,
		})
		if rc.JobContainer == nil {
			return errors.New("Failed to create job container")
		}

		return common.NewPipelineExecutor(
			rc.JobContainer.Pull(rc.Config.ForcePull),
			rc.stopJobContainer(),
			rc.JobContainer.Create(rc.Config.ContainerCapAdd, rc.Config.ContainerCapDrop),
			rc.JobContainer.Start(false),
			rc.JobContainer.UpdateFromImageEnv(&rc.Env),
			rc.JobContainer.UpdateFromEnv("/etc/environment", &rc.Env),
			rc.JobContainer.Copy(rc.JobContainer.GetActPath()+"/", &container.FileEntry{
				Name: "workflow/event.json",
				Mode: 0o644,
				Body: rc.EventJSON,
			}, &container.FileEntry{
				Name: "workflow/envs.txt",
				Mode: 0o666,
				Body: "",
			}, &container.FileEntry{
				Name: "workflow/paths.txt",
				Mode: 0o666,
				Body: "",
			}),
		)(ctx)
	}
}

func (rc *RunContext) execJobContainer(cmd []string, env map[string]string, user, workdir string) common.Executor {
	return func(ctx context.Context) error {
		return rc.JobContainer.Exec(cmd, env, user, workdir)(ctx)
	}
}

// stopJobContainer removes the job container (if it exists) and its volume (if it exists) if !rc.Config.ReuseContainers
func (rc *RunContext) stopJobContainer() common.Executor {
	return func(ctx context.Context) error {
		if rc.cleanUpJobContainer != nil && !rc.Config.ReuseContainers {
			return rc.cleanUpJobContainer(ctx)
		}
		return nil
	}
}

// Prepare the mounts and binds for the worker

// ActionCacheDir is for rc
func (rc *RunContext) ActionCacheDir() string {
	var xdgCache string
	var ok bool
	if xdgCache, ok = os.LookupEnv("XDG_CACHE_HOME"); !ok || xdgCache == "" {
		if home, err := homedir.Dir(); err == nil {
			xdgCache = filepath.Join(home, ".cache")
		} else if xdgCache, err = filepath.Abs("."); err != nil {
			log.Fatal(err)
		}
	}
	return filepath.Join(xdgCache, "act")
}

// Interpolate outputs after a job is done
func (rc *RunContext) interpolateOutputs() common.Executor {
	return func(ctx context.Context) error {
		ee := rc.NewExpressionEvaluator(ctx)
		for k, v := range rc.Run.Job().Outputs {
			interpolated := ee.Interpolate(ctx, v)
			if v != interpolated {
				rc.Run.Job().Outputs[k] = interpolated
			}
		}
		return nil
	}
}

func (rc *RunContext) startContainer() common.Executor {
	return func(ctx context.Context) error {
		image := rc.platformImage(ctx)
		if strings.EqualFold(image, "-self-hosted") {
			return rc.startHostEnvironment()(ctx)
		}
		return rc.startJobContainer()(ctx)
	}
}

func (rc *RunContext) stopContainer() common.Executor {
	return rc.stopJobContainer()
}

func (rc *RunContext) closeContainer() common.Executor {
	return func(ctx context.Context) error {
		if rc.JobContainer != nil {
			return rc.JobContainer.Close()(ctx)
		}
		return nil
	}
}

func (rc *RunContext) matrix() map[string]interface{} {
	return rc.Matrix
}

func (rc *RunContext) result(result string) {
	rc.Run.Job().Result = result
}

func (rc *RunContext) steps() []*model.Step {
	return rc.Run.Job().Steps
}

// Executor returns a pipeline executor for all the steps in the job
func (rc *RunContext) Executor() common.Executor {
	return func(ctx context.Context) error {
		isEnabled, err := rc.isEnabled(ctx)
		if err != nil {
			return err
		}

		if isEnabled {
			return newJobExecutor(rc, &stepFactoryImpl{}, rc)(ctx)
		}

		return nil
	}
}

func (rc *RunContext) platformImage(ctx context.Context) string {
	job := rc.Run.Job()

	c := job.Container()
	if c != nil {
		return rc.ExprEval.Interpolate(ctx, c.Image)
	}

	if job.RunsOn() == nil {
		common.Logger(ctx).Errorf("'runs-on' key not defined in %s", rc.String())
	}

	runsOn := job.RunsOn()
	for i, v := range runsOn {
		runsOn[i] = rc.ExprEval.Interpolate(ctx, v)
	}

	if pick := rc.Config.PlatformPicker; pick != nil {
		if image := pick(runsOn); image != "" {
			return image
		}
	}

	for _, runnerLabel := range runsOn {
		image := rc.Config.Platforms[strings.ToLower(runnerLabel)]
		if image != "" {
			return image
		}
	}

	return ""
}

func (rc *RunContext) options(ctx context.Context) string {
	job := rc.Run.Job()
	c := job.Container()
	if c == nil {
		return ""
	}

	return c.Options
}

func (rc *RunContext) isEnabled(ctx context.Context) (bool, error) {
	job := rc.Run.Job()
	l := common.Logger(ctx)
	runJob, err := EvalBool(ctx, rc.ExprEval, job.If.Value, exprparser.DefaultStatusCheckSuccess)
	if err != nil {
		return false, fmt.Errorf("  \u274C  Error in if-expression: \"if: %s\" (%s)", job.If.Value, err)
	}
	if !runJob {
		l.WithField("jobResult", "skipped").Debugf("Skipping job '%s' due to '%s'", job.Name, job.If.Value)
		return false, nil
	}

	img := rc.platformImage(ctx)
	if img == "" {
		if job.RunsOn() == nil {
			l.Errorf("'runs-on' key not defined in %s", rc.String())
		}

		for _, runnerLabel := range job.RunsOn() {
			platformName := rc.ExprEval.Interpolate(ctx, runnerLabel)
			l.Infof("\U0001F6A7  Skipping unsupported platform -- Try running with `-P %+v=...`", platformName)
		}
		return false, nil
	}
	return true, nil
}

func mergeMaps(maps ...map[string]string) map[string]string {
	rtnMap := make(map[string]string)
	for _, m := range maps {
		for k, v := range m {
			rtnMap[k] = v
		}
	}
	return rtnMap
}

// deprecated: use createSimpleContainerName
func createContainerName(parts ...string) string {
	name := make([]string, 0)
	pattern := regexp.MustCompile("[^a-zA-Z0-9]")
	partLen := (30 / len(parts)) - 1
	for i, part := range parts {
		if i == len(parts)-1 {
			name = append(name, pattern.ReplaceAllString(part, "-"))
		} else {
			// If any part has a '-<number>' on the end it is likely part of a matrix job.
			// Let's preserve the number to prevent clashes in container names.
			re := regexp.MustCompile("-[0-9]+$")
			num := re.FindStringSubmatch(part)
			if len(num) > 0 {
				name = append(name, trimToLen(pattern.ReplaceAllString(part, "-"), partLen-len(num[0])))
				name = append(name, num[0])
			} else {
				name = append(name, trimToLen(pattern.ReplaceAllString(part, "-"), partLen))
			}
		}
	}
	return strings.ReplaceAll(strings.Trim(strings.Join(name, "-"), "-"), "--", "-")
}

func createSimpleContainerName(parts ...string) string {
	pattern := regexp.MustCompile("[^a-zA-Z0-9-]")
	name := make([]string, 0, len(parts))
	for _, v := range parts {
		v = pattern.ReplaceAllString(v, "-")
		v = strings.Trim(v, "-")
		for strings.Contains(v, "--") {
			v = strings.ReplaceAll(v, "--", "-")
		}
		if v != "" {
			name = append(name, v)
		}
	}
	return strings.Join(name, "_")
}

func trimToLen(s string, l int) string {
	if l < 0 {
		l = 0
	}
	if len(s) > l {
		return s[:l]
	}
	return s
}

func (rc *RunContext) getJobContext() *model.JobContext {
	jobStatus := "success"
	for _, stepStatus := range rc.StepResults {
		if stepStatus.Conclusion == model.StepStatusFailure {
			jobStatus = "failure"
			break
		}
	}
	return &model.JobContext{
		Status: jobStatus,
	}
}

func (rc *RunContext) getStepsContext() map[string]*model.StepResult {
	return rc.StepResults
}

func (rc *RunContext) getGithubContext(ctx context.Context) *model.GithubContext {
	logger := common.Logger(ctx)
	ghc := &model.GithubContext{
		Event:            make(map[string]interface{}),
		Workflow:         rc.Run.Workflow.Name,
		RunID:            rc.Config.Env["GITHUB_RUN_ID"],
		RunNumber:        rc.Config.Env["GITHUB_RUN_NUMBER"],
		Actor:            rc.Config.Actor,
		EventName:        rc.Config.EventName,
		Action:           rc.CurrentStep,
		Token:            rc.Config.Token,
		ActionPath:       rc.ActionPath,
		RepositoryOwner:  rc.Config.Env["GITHUB_REPOSITORY_OWNER"],
		RetentionDays:    rc.Config.Env["GITHUB_RETENTION_DAYS"],
		RunnerPerflog:    rc.Config.Env["RUNNER_PERFLOG"],
		RunnerTrackingID: rc.Config.Env["RUNNER_TRACKING_ID"],
	}
	if rc.JobContainer != nil {
		ghc.EventPath = rc.JobContainer.GetActPath() + "/workflow/event.json"
		ghc.Workspace = rc.JobContainer.ToContainerPath(rc.Config.Workdir)
	}

	if ghc.RunID == "" {
		ghc.RunID = "1"
	}

	if ghc.RunNumber == "" {
		ghc.RunNumber = "1"
	}

	if ghc.RetentionDays == "" {
		ghc.RetentionDays = "0"
	}

	if ghc.RunnerPerflog == "" {
		ghc.RunnerPerflog = "/dev/null"
	}

	// Backwards compatibility for configs that require
	// a default rather than being run as a cmd
	if ghc.Actor == "" {
		ghc.Actor = "nektos/act"
	}

	if preset := rc.Config.PresetGitHubContext; preset != nil {
		ghc.Event = preset.Event
		ghc.RunID = preset.RunID
		ghc.RunNumber = preset.RunNumber
		ghc.Actor = preset.Actor
		ghc.Repository = preset.Repository
		ghc.EventName = preset.EventName
		ghc.Sha = preset.Sha
		ghc.Ref = preset.Ref
		ghc.RefName = preset.RefName
		ghc.RefType = preset.RefType
		ghc.HeadRef = preset.HeadRef
		ghc.BaseRef = preset.BaseRef
		ghc.Token = preset.Token
		ghc.RepositoryOwner = preset.RepositoryOwner
		ghc.RetentionDays = preset.RetentionDays
		return ghc
	}

	repoPath := rc.Config.Workdir
	repo, err := git.FindGithubRepo(ctx, repoPath, rc.Config.GitHubInstance, rc.Config.RemoteName)
	if err != nil {
		logger.Warningf("unable to get git repo: %v", err)
	} else {
		ghc.Repository = repo
		if ghc.RepositoryOwner == "" {
			ghc.RepositoryOwner = strings.Split(repo, "/")[0]
		}
	}

	if rc.EventJSON != "" {
		err = json.Unmarshal([]byte(rc.EventJSON), &ghc.Event)
		if err != nil {
			logger.Errorf("Unable to Unmarshal event '%s': %v", rc.EventJSON, err)
		}
	}

	if ghc.EventName == "pull_request" || ghc.EventName == "pull_request_target" {
		ghc.BaseRef = asString(nestedMapLookup(ghc.Event, "pull_request", "base", "ref"))
		ghc.HeadRef = asString(nestedMapLookup(ghc.Event, "pull_request", "head", "ref"))
	}

	ghc.SetRefAndSha(ctx, rc.Config.DefaultBranch, repoPath)

	// https://docs.github.com/en/actions/learn-github-actions/environment-variables
	if strings.HasPrefix(ghc.Ref, "refs/tags/") {
		ghc.RefType = "tag"
		ghc.RefName = ghc.Ref[len("refs/tags/"):]
	} else if strings.HasPrefix(ghc.Ref, "refs/heads/") {
		ghc.RefType = "branch"
		ghc.RefName = ghc.Ref[len("refs/heads/"):]
	}

	return ghc
}

func isLocalCheckout(ghc *model.GithubContext, step *model.Step) bool {
	if step.Type() == model.StepTypeInvalid {
		// This will be errored out by the executor later, we need this here to avoid a null panic though
		return false
	}
	if step.Type() != model.StepTypeUsesActionRemote {
		return false
	}
	remoteAction := newRemoteAction(step.Uses)
	if remoteAction == nil {
		// IsCheckout() will nil panic if we dont bail out early
		return false
	}
	if !remoteAction.IsCheckout() {
		return false
	}

	if repository, ok := step.With["repository"]; ok && repository != ghc.Repository {
		return false
	}
	if repository, ok := step.With["ref"]; ok && repository != ghc.Ref {
		return false
	}
	return true
}

func asString(v interface{}) string {
	if v == nil {
		return ""
	} else if s, ok := v.(string); ok {
		return s
	}
	return ""
}

func nestedMapLookup(m map[string]interface{}, ks ...string) (rval interface{}) {
	var ok bool

	if len(ks) == 0 { // degenerate input
		return nil
	}
	if rval, ok = m[ks[0]]; !ok {
		return nil
	} else if len(ks) == 1 { // we've reached the final key
		return rval
	} else if m, ok = rval.(map[string]interface{}); !ok {
		return nil
	} else { // 1+ more keys
		return nestedMapLookup(m, ks[1:]...)
	}
}

func (rc *RunContext) withGithubEnv(ctx context.Context, github *model.GithubContext, env map[string]string) map[string]string {
	env["CI"] = "true"
	env["GITHUB_ENV"] = rc.JobContainer.GetActPath() + "/workflow/envs.txt"
	env["GITHUB_PATH"] = rc.JobContainer.GetActPath() + "/workflow/paths.txt"
	env["GITHUB_WORKFLOW"] = github.Workflow
	env["GITHUB_RUN_ID"] = github.RunID
	env["GITHUB_RUN_NUMBER"] = github.RunNumber
	env["GITHUB_ACTION"] = github.Action
	env["GITHUB_ACTION_PATH"] = github.ActionPath
	env["GITHUB_ACTION_REPOSITORY"] = github.ActionRepository
	env["GITHUB_ACTION_REF"] = github.ActionRef
	env["GITHUB_ACTIONS"] = "true"
	env["GITHUB_ACTOR"] = github.Actor
	env["GITHUB_REPOSITORY"] = github.Repository
	env["GITHUB_EVENT_NAME"] = github.EventName
	env["GITHUB_EVENT_PATH"] = github.EventPath
	env["GITHUB_WORKSPACE"] = github.Workspace
	env["GITHUB_SHA"] = github.Sha
	env["GITHUB_REF"] = github.Ref
	env["GITHUB_REF_NAME"] = github.RefName
	env["GITHUB_REF_TYPE"] = github.RefType
	env["GITHUB_TOKEN"] = github.Token
	env["GITHUB_SERVER_URL"] = "https://github.com"
	env["GITHUB_API_URL"] = "https://api.github.com"
	env["GITHUB_GRAPHQL_URL"] = "https://api.github.com/graphql"
	env["GITHUB_BASE_REF"] = github.BaseRef
	env["GITHUB_HEAD_REF"] = github.HeadRef
	env["GITHUB_JOB"] = rc.JobName
	env["GITHUB_REPOSITORY_OWNER"] = github.RepositoryOwner
	env["GITHUB_RETENTION_DAYS"] = github.RetentionDays
	env["RUNNER_PERFLOG"] = github.RunnerPerflog
	env["RUNNER_TRACKING_ID"] = github.RunnerTrackingID
	if rc.Config.GitHubInstance != "github.com" {
		hasProtocol := strings.HasPrefix(rc.Config.GitHubInstance, "http://") || strings.HasPrefix(rc.Config.GitHubInstance, "https://")
		if hasProtocol {
			env["GITHUB_SERVER_URL"] = rc.Config.GitHubInstance
			env["GITHUB_API_URL"] = fmt.Sprintf("%s/api/v1", rc.Config.GitHubInstance)
			env["GITHUB_GRAPHQL_URL"] = "" // disable graphql url because Gitea doesn't support that
		} else {
			env["GITHUB_SERVER_URL"] = fmt.Sprintf("https://%s", rc.Config.GitHubInstance)
			env["GITHUB_API_URL"] = fmt.Sprintf("https://%s/api/v1", rc.Config.GitHubInstance)
			env["GITHUB_GRAPHQL_URL"] = "" // disable graphql url because Gitea doesn't support that
		}
	}

	if rc.Config.ArtifactServerPath != "" {
		setActionRuntimeVars(rc, env)
	}

	job := rc.Run.Job()
	if job.RunsOn() != nil {
		for _, runnerLabel := range job.RunsOn() {
			platformName := rc.ExprEval.Interpolate(ctx, runnerLabel)
			if platformName != "" {
				if platformName == "ubuntu-latest" {
					// hardcode current ubuntu-latest since we have no way to check that 'on the fly'
					env["ImageOS"] = "ubuntu20"
				} else {
					platformName = strings.SplitN(strings.Replace(platformName, `-`, ``, 1), `.`, 2)[0]
					env["ImageOS"] = platformName
				}
			}
		}
	}

	return env
}

func setActionRuntimeVars(rc *RunContext, env map[string]string) {
	actionsRuntimeURL := os.Getenv("ACTIONS_RUNTIME_URL")
	if actionsRuntimeURL == "" {
		actionsRuntimeURL = fmt.Sprintf("http://%s:%s/", common.GetOutboundIP().String(), rc.Config.ArtifactServerPort)
	}
	env["ACTIONS_RUNTIME_URL"] = actionsRuntimeURL

	actionsRuntimeToken := os.Getenv("ACTIONS_RUNTIME_TOKEN")
	if actionsRuntimeToken == "" {
		actionsRuntimeToken = "token"
	}
	env["ACTIONS_RUNTIME_TOKEN"] = actionsRuntimeToken
}

func (rc *RunContext) handleCredentials(ctx context.Context) (username, password string, err error) {
	// TODO: remove below 2 lines when we can release act with breaking changes
	username = rc.Config.Secrets["DOCKER_USERNAME"]
	password = rc.Config.Secrets["DOCKER_PASSWORD"]

	container := rc.Run.Job().Container()
	if container == nil || container.Credentials == nil {
		return
	}

	if container.Credentials != nil && len(container.Credentials) != 2 {
		err = fmt.Errorf("invalid property count for key 'credentials:'")
		return
	}

	ee := rc.NewExpressionEvaluator(ctx)
	if username = ee.Interpolate(ctx, container.Credentials["username"]); username == "" {
		err = fmt.Errorf("failed to interpolate container.credentials.username")
		return
	}
	if password = ee.Interpolate(ctx, container.Credentials["password"]); password == "" {
		err = fmt.Errorf("failed to interpolate container.credentials.password")
		return
	}

	if container.Credentials["username"] == "" || container.Credentials["password"] == "" {
		err = fmt.Errorf("container.credentials cannot be empty")
		return
	}

	return username, password, err
}<|MERGE_RESOLUTION|>--- conflicted
+++ resolved
@@ -241,13 +241,8 @@
 
 		rc.JobContainer = container.NewContainer(&container.NewContainerInput{
 			Cmd:         nil,
-<<<<<<< HEAD
 			Entrypoint:  []string{"/bin/sleep", fmt.Sprint(rc.Config.ContainerMaxLifetime.Round(time.Second).Seconds())},
-			WorkingDir:  rc.Config.ContainerWorkdir(),
-=======
-			Entrypoint:  []string{"/usr/bin/tail", "-f", "/dev/null"},
 			WorkingDir:  ext.ToContainerPath(rc.Config.Workdir),
->>>>>>> 1566965d
 			Image:       image,
 			Username:    username,
 			Password:    password,
@@ -277,15 +272,15 @@
 			rc.JobContainer.UpdateFromEnv("/etc/environment", &rc.Env),
 			rc.JobContainer.Copy(rc.JobContainer.GetActPath()+"/", &container.FileEntry{
 				Name: "workflow/event.json",
-				Mode: 0o644,
+				Mode: 0644,
 				Body: rc.EventJSON,
 			}, &container.FileEntry{
 				Name: "workflow/envs.txt",
-				Mode: 0o666,
+				Mode: 0666,
 				Body: "",
 			}, &container.FileEntry{
 				Name: "workflow/paths.txt",
-				Mode: 0o666,
+				Mode: 0666,
 				Body: "",
 			}),
 		)(ctx)
