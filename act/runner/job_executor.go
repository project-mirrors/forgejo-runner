package runner

import (
	"context"
	"fmt"
	"time"

	"github.com/nektos/act/pkg/common"
	"github.com/nektos/act/pkg/container"
	"github.com/nektos/act/pkg/model"
)

type jobInfo interface {
	matrix() map[string]interface{}
	steps() []*model.Step
	startContainer() common.Executor
	stopContainer() common.Executor
	closeContainer() common.Executor
	interpolateOutputs() common.Executor
	result(result string)
}

func newJobExecutor(info jobInfo, sf stepFactory, rc *RunContext) common.Executor {
	steps := make([]common.Executor, 0)
	preSteps := make([]common.Executor, 0)
	var postExecutor common.Executor

	steps = append(steps, func(ctx context.Context) error {
		logger := common.Logger(ctx)
		if len(info.matrix()) > 0 {
			logger.Infof("\U0001F9EA  Matrix: %v", info.matrix())
		}
		return nil
	})

	infoSteps := info.steps()

	if len(infoSteps) == 0 {
		return common.NewDebugExecutor("No steps found")
	}

	preSteps = append(preSteps, func(ctx context.Context) error {
		// Have to be skipped for some Tests
		if rc.Run == nil {
			return nil
		}
		rc.ExprEval = rc.NewExpressionEvaluator(ctx)
		// evaluate environment variables since they can contain
		// GitHub's special environment variables.
		for k, v := range rc.GetEnv() {
			rc.Env[k] = rc.ExprEval.Interpolate(ctx, v)
		}
		return nil
	})

	for i, stepModel := range infoSteps {
		stepModel := stepModel
		if stepModel == nil {
			return func(ctx context.Context) error {
				return fmt.Errorf("invalid Step %v: missing run or uses key", i)
			}
		}
		if stepModel.ID == "" {
			stepModel.ID = fmt.Sprintf("%d", i)
		}
		stepModel.Number = i

		step, err := sf.newStep(stepModel, rc)

		if err != nil {
			return common.NewErrorExecutor(err)
		}

		preExec := step.pre()
		preSteps = append(preSteps, useStepLogger(rc, stepModel, stepStagePre, func(ctx context.Context) error {
			logger := common.Logger(ctx)
			preErr := preExec(ctx)
			if preErr != nil {
				logger.Errorf("%v", preErr)
				common.SetJobError(ctx, preErr)
			} else if ctx.Err() != nil {
				logger.Errorf("%v", ctx.Err())
				common.SetJobError(ctx, ctx.Err())
			}
			return preErr
		}))

		stepExec := step.main()
		steps = append(steps, useStepLogger(rc, stepModel, stepStageMain, func(ctx context.Context) error {
			logger := common.Logger(ctx)
			err := stepExec(ctx)
			if err != nil {
				logger.Errorf("%v", err)
				common.SetJobError(ctx, err)
			} else if ctx.Err() != nil {
				logger.Errorf("%v", ctx.Err())
				common.SetJobError(ctx, ctx.Err())
			}
			return nil
		}))

		postExec := useStepLogger(rc, stepModel, stepStagePost, step.post())
		if postExecutor != nil {
			// run the post exector in reverse order
			postExecutor = postExec.Finally(postExecutor)
		} else {
			postExecutor = postExec
		}
	}

	postExecutor = postExecutor.Finally(func(ctx context.Context) error {
		jobError := common.JobError(ctx)
		var err error
		if rc.Config.AutoRemove || jobError == nil {
			// always allow 1 min for stopping and removing the runner, even if we were cancelled
			ctx, cancel := context.WithTimeout(common.WithLogger(context.Background(), common.Logger(ctx)), time.Minute)
			defer cancel()
<<<<<<< HEAD

			logger := common.Logger(ctx)
			logger.Infof("Cleaning up services for job %s", rc.JobName)
			if err := rc.stopServiceContainers()(ctx); err != nil {
				logger.Errorf("Error while cleaning services: %v", err)
			}

			logger.Infof("Cleaning up container for job %s", rc.JobName)
			if err = info.stopContainer()(ctx); err != nil {
				logger.Errorf("Error while stop job container: %v", err)
			}
			if !rc.IsHostEnv(ctx) && rc.Config.ContainerNetworkMode == "" {
				// clean network in docker mode only
				// if the value of `ContainerNetworkMode` is empty string,
				// it means that the network to which containers are connecting is created by `act_runner`,
				// so, we should remove the network at last.
				logger.Infof("Cleaning up network for job %s, and network name is: %s", rc.JobName, rc.networkName())
				if err := container.NewDockerNetworkRemoveExecutor(rc.networkName())(ctx); err != nil {
					logger.Errorf("Error while cleaning network: %v", err)
				}
			}
=======
			err = info.stopContainer()(ctx) //nolint:contextcheck
>>>>>>> f81f7540
		}
		setJobResult(ctx, info, rc, jobError == nil)
		setJobOutputs(ctx, rc)

		return err
	})

	pipeline := make([]common.Executor, 0)
	pipeline = append(pipeline, preSteps...)
	pipeline = append(pipeline, steps...)

	return common.NewPipelineExecutor(info.startContainer(), common.NewPipelineExecutor(pipeline...).
		Finally(func(ctx context.Context) error { //nolint:contextcheck
			var cancel context.CancelFunc
			if ctx.Err() == context.Canceled {
				// in case of an aborted run, we still should execute the
				// post steps to allow cleanup.
				ctx, cancel = context.WithTimeout(common.WithLogger(context.Background(), common.Logger(ctx)), 5*time.Minute)
				defer cancel()
			}
			return postExecutor(ctx)
		}).
		Finally(info.interpolateOutputs()).
		Finally(info.closeContainer()))
}

func setJobResult(ctx context.Context, info jobInfo, rc *RunContext, success bool) {
	logger := common.Logger(ctx)

	jobResult := "success"
	// we have only one result for a whole matrix build, so we need
	// to keep an existing result state if we run a matrix
	if len(info.matrix()) > 0 && rc.Run.Job().Result != "" {
		jobResult = rc.Run.Job().Result
	}

	if !success {
		jobResult = "failure"
	}

	info.result(jobResult)
	if rc.caller != nil {
		// set reusable workflow job result
		rc.caller.runContext.result(jobResult)
	}

	jobResultMessage := "succeeded"
	if jobResult != "success" {
		jobResultMessage = "failed"
	}

	logger.WithField("jobResult", jobResult).Infof("\U0001F3C1  Job %s", jobResultMessage)
}

func setJobOutputs(ctx context.Context, rc *RunContext) {
	if rc.caller != nil {
		// map outputs for reusable workflows
		callerOutputs := make(map[string]string)

		ee := rc.NewExpressionEvaluator(ctx)

		for k, v := range rc.Run.Workflow.WorkflowCallConfig().Outputs {
			callerOutputs[k] = ee.Interpolate(ctx, ee.Interpolate(ctx, v.Value))
		}

		rc.caller.runContext.Run.Job().Outputs = callerOutputs
	}
}

func useStepLogger(rc *RunContext, stepModel *model.Step, stage stepStage, executor common.Executor) common.Executor {
	return func(ctx context.Context) error {
		ctx = withStepLogger(ctx, stepModel.Number, stepModel.ID, rc.ExprEval.Interpolate(ctx, stepModel.String()), stage.String())

		rawLogger := common.Logger(ctx).WithField("raw_output", true)
		logWriter := common.NewLineWriter(rc.commandHandler(ctx), func(s string) bool {
			if rc.Config.LogOutput {
				rawLogger.Infof("%s", s)
			} else {
				rawLogger.Debugf("%s", s)
			}
			return true
		})

		oldout, olderr := rc.JobContainer.ReplaceLogWriter(logWriter, logWriter)
		defer rc.JobContainer.ReplaceLogWriter(oldout, olderr)

		return executor(ctx)
	}
}<|MERGE_RESOLUTION|>--- conflicted
+++ resolved
@@ -115,7 +115,6 @@
 			// always allow 1 min for stopping and removing the runner, even if we were cancelled
 			ctx, cancel := context.WithTimeout(common.WithLogger(context.Background(), common.Logger(ctx)), time.Minute)
 			defer cancel()
-<<<<<<< HEAD
 
 			logger := common.Logger(ctx)
 			logger.Infof("Cleaning up services for job %s", rc.JobName)
@@ -137,9 +136,6 @@
 					logger.Errorf("Error while cleaning network: %v", err)
 				}
 			}
-=======
-			err = info.stopContainer()(ctx) //nolint:contextcheck
->>>>>>> f81f7540
 		}
 		setJobResult(ctx, info, rc, jobError == nil)
 		setJobOutputs(ctx, rc)
