--- conflicted
+++ resolved
@@ -39,56 +39,6 @@
 	"github.com/nektos/act/pkg/common"
 )
 
-<<<<<<< HEAD
-// NewContainerInput the input for the New function
-type NewContainerInput struct {
-	Image       string
-	Username    string
-	Password    string
-	Entrypoint  []string
-	Cmd         []string
-	WorkingDir  string
-	Env         []string
-	Binds       []string
-	Mounts      map[string]string
-	Name        string
-	Stdout      io.Writer
-	Stderr      io.Writer
-	NetworkMode string
-	Privileged  bool
-	UsernsMode  string
-	Platform    string
-	Options     string
-
-	AutoRemove bool
-}
-
-// FileEntry is a file to copy to a container
-type FileEntry struct {
-	Name string
-	Mode int64
-	Body string
-}
-
-// Container for managing docker run containers
-type Container interface {
-	Create(capAdd []string, capDrop []string) common.Executor
-	Copy(destPath string, files ...*FileEntry) common.Executor
-	CopyDir(destPath string, srcPath string, useGitIgnore bool) common.Executor
-	GetContainerArchive(ctx context.Context, srcPath string) (io.ReadCloser, error)
-	Pull(forcePull bool) common.Executor
-	Start(attach bool) common.Executor
-	Exec(command []string, env map[string]string, user, workdir string) common.Executor
-	UpdateFromEnv(srcPath string, env *map[string]string) common.Executor
-	UpdateFromImageEnv(env *map[string]string) common.Executor
-	UpdateFromPath(env *map[string]string) common.Executor
-	Remove() common.Executor
-	Close() common.Executor
-	ReplaceLogWriter(io.Writer, io.Writer) (io.Writer, io.Writer)
-}
-
-=======
->>>>>>> 6f6aad9a
 // NewContainer creates a reference to a container
 func NewContainer(input *NewContainerInput) ExecutionsEnvironment {
 	cr := new(containerReference)
