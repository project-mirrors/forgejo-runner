--- conflicted
+++ resolved
@@ -17,28 +17,19 @@
 	"strings"
 
 	"github.com/Masterminds/semver"
-<<<<<<< HEAD
 	"github.com/docker/cli/cli/compose/loader"
-=======
->>>>>>> 0c6fe20c
 	"github.com/docker/cli/cli/connhelper"
 	"github.com/docker/docker/api/types"
 	"github.com/docker/docker/api/types/container"
 	"github.com/docker/docker/api/types/mount"
 	"github.com/docker/docker/api/types/network"
-<<<<<<< HEAD
 	networktypes "github.com/docker/docker/api/types/network"
-=======
->>>>>>> 0c6fe20c
 	"github.com/docker/docker/client"
 	"github.com/docker/docker/pkg/stdcopy"
 	"github.com/go-git/go-billy/v5/helper/polyfill"
 	"github.com/go-git/go-billy/v5/osfs"
 	"github.com/go-git/go-git/v5/plumbing/format/gitignore"
-<<<<<<< HEAD
 	"github.com/gobwas/glob"
-=======
->>>>>>> 0c6fe20c
 	"github.com/imdario/mergo"
 	"github.com/joho/godotenv"
 	"github.com/kballard/go-shellquote"
@@ -377,14 +368,13 @@
 		return nil, nil, fmt.Errorf("Cannot parse container options: '%s': '%w'", input.Options, err)
 	}
 
-<<<<<<< HEAD
 	// If a service container's network is set to `host`, the container will not be able to
 	// connect to the specified network created for the job container and the service containers.
 	// So comment out the following code.
 
 	// if len(copts.netMode.Value()) == 0 {
-	// 	if err = copts.netMode.Set("host"); err != nil {
-	// 		return nil, nil, fmt.Errorf("Cannot parse networkmode=host. This is an internal error and should not happen: '%w'", err)
+	// 	if err = copts.netMode.Set(cr.input.NetworkMode); err != nil {
+	// 		return nil, nil, fmt.Errorf("Cannot parse networkmode=%s. This is an internal error and should not happen: '%w'", cr.input.NetworkMode, err)
 	// 	}
 	// }
 
@@ -392,12 +382,6 @@
 	// even if the user specifies `--privileged` in the options string.
 	if !hostConfig.Privileged {
 		copts.privileged = false
-=======
-	if len(copts.netMode.Value()) == 0 {
-		if err = copts.netMode.Set(cr.input.NetworkMode); err != nil {
-			return nil, nil, fmt.Errorf("Cannot parse networkmode=%s. This is an internal error and should not happen: '%w'", cr.input.NetworkMode, err)
-		}
->>>>>>> 0c6fe20c
 	}
 
 	containerConfig, err := parse(flags, copts, runtime.GOOS)
@@ -485,16 +469,6 @@
 		}
 
 		hostConfig := &container.HostConfig{
-<<<<<<< HEAD
-			CapAdd:      capAdd,
-			CapDrop:     capDrop,
-			Binds:       input.Binds,
-			Mounts:      mounts,
-			NetworkMode: container.NetworkMode(input.NetworkMode),
-			Privileged:  input.Privileged,
-			UsernsMode:  container.UsernsMode(input.UsernsMode),
-			AutoRemove:  input.AutoRemove,
-=======
 			CapAdd:       capAdd,
 			CapDrop:      capDrop,
 			Binds:        input.Binds,
@@ -503,7 +477,7 @@
 			Privileged:   input.Privileged,
 			UsernsMode:   container.UsernsMode(input.UsernsMode),
 			PortBindings: input.PortBindings,
->>>>>>> 0c6fe20c
+			AutoRemove:   input.AutoRemove,
 		}
 		logger.Debugf("Common container.HostConfig ==> %+v", hostConfig)
 
@@ -512,21 +486,16 @@
 			return err
 		}
 
-<<<<<<< HEAD
 		// For Gitea
 		config, hostConfig = cr.sanitizeConfig(ctx, config, hostConfig)
 
 		// For Gitea
 		// network-scoped alias is supported only for containers in user defined networks
-		var networkingConfig *network.NetworkingConfig
-		if hostConfig.NetworkMode.IsUserDefined() && len(input.NetworkAliases) > 0 {
-=======
 		var networkingConfig *network.NetworkingConfig
 		logger.Debugf("input.NetworkAliases ==> %v", input.NetworkAliases)
 		n := hostConfig.NetworkMode
 		// IsUserDefined and IsHost are broken on windows
 		if n.IsUserDefined() && n != "host" && len(input.NetworkAliases) > 0 {
->>>>>>> 0c6fe20c
 			endpointConfig := &network.EndpointSettings{
 				Aliases: input.NetworkAliases,
 			}
